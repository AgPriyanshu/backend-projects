<<<<<<< HEAD
services:
  web:
    build: .
    container_name: django_app
    command: gunicorn backend_projects.wsgi:application --bind 0.0.0.0:8000 --reload --workers 1 --timeout 600
    volumes:
      - .:/app
    ports:
      - "8000:8000"
    depends_on:
      db:
        condition: service_healthy
    env_file: ./.env

  db:
    image: postgres:latest
    container_name: postgres_db
    environment:
      POSTGRES_DB: postgres
      POSTGRES_USER: postgres
      POSTGRES_PASSWORD: postgres
    volumes:
      - ./data/postgres:/var/lib/postgresql/data
    ports:
      - "5431:5432"
    healthcheck:
      test: ["CMD-SHELL", "pg_isready -U postgres"]
      interval: 10s
      timeout: 5s
      retries: 5
      start_period: 5s

  # redis:
  #   image: redis:latest
  #   container_name: redis_cache
  #   ports:
  #     - "6379:6379"
  #   volumes:
  #     - ./data/redis:/data
=======
version: "3.4"

services:
  web:
    image: backendprojects
    build: .
    container_name: django_app
    command: uvicorn backend_projects.asgi:application --host 0.0.0.0 --port 8000 --log-config log_config.yaml --reload
    volumes:
      - .:/app
    ports:
      - "8000:8000"
    depends_on:
      db:
        condition: service_healthy
      redis:
        condition: service_started
    env_file: ./.env

  db:
    image: postgres:latest
    container_name: postgres_db
    environment:
      POSTGRES_DB: postgres
      POSTGRES_USER: postgres
      POSTGRES_PASSWORD: postgres
    volumes:
      - ./data/postgres:/var/lib/postgresql/data
    ports:
      - "5431:5432"
    healthcheck:
      test: ["CMD-SHELL", "pg_isready -U postgres"]
      interval: 10s
      timeout: 5s
      retries: 5
      start_period: 5s

  redis:
    image: redis:latest
    container_name: redis_cache
    ports:
      - "6379:6379"
    volumes:
      - ./data/redis:/data
>>>>>>> 00890152
<|MERGE_RESOLUTION|>--- conflicted
+++ resolved
@@ -1,86 +1,44 @@
-<<<<<<< HEAD
-services:
-  web:
-    build: .
-    container_name: django_app
-    command: gunicorn backend_projects.wsgi:application --bind 0.0.0.0:8000 --reload --workers 1 --timeout 600
-    volumes:
-      - .:/app
-    ports:
-      - "8000:8000"
-    depends_on:
-      db:
-        condition: service_healthy
-    env_file: ./.env
-
-  db:
-    image: postgres:latest
-    container_name: postgres_db
-    environment:
-      POSTGRES_DB: postgres
-      POSTGRES_USER: postgres
-      POSTGRES_PASSWORD: postgres
-    volumes:
-      - ./data/postgres:/var/lib/postgresql/data
-    ports:
-      - "5431:5432"
-    healthcheck:
-      test: ["CMD-SHELL", "pg_isready -U postgres"]
-      interval: 10s
-      timeout: 5s
-      retries: 5
-      start_period: 5s
-
-  # redis:
-  #   image: redis:latest
-  #   container_name: redis_cache
-  #   ports:
-  #     - "6379:6379"
-  #   volumes:
-  #     - ./data/redis:/data
-=======
-version: "3.4"
-
-services:
-  web:
-    image: backendprojects
-    build: .
-    container_name: django_app
-    command: uvicorn backend_projects.asgi:application --host 0.0.0.0 --port 8000 --log-config log_config.yaml --reload
-    volumes:
-      - .:/app
-    ports:
-      - "8000:8000"
-    depends_on:
-      db:
-        condition: service_healthy
-      redis:
-        condition: service_started
-    env_file: ./.env
-
-  db:
-    image: postgres:latest
-    container_name: postgres_db
-    environment:
-      POSTGRES_DB: postgres
-      POSTGRES_USER: postgres
-      POSTGRES_PASSWORD: postgres
-    volumes:
-      - ./data/postgres:/var/lib/postgresql/data
-    ports:
-      - "5431:5432"
-    healthcheck:
-      test: ["CMD-SHELL", "pg_isready -U postgres"]
-      interval: 10s
-      timeout: 5s
-      retries: 5
-      start_period: 5s
-
-  redis:
-    image: redis:latest
-    container_name: redis_cache
-    ports:
-      - "6379:6379"
-    volumes:
-      - ./data/redis:/data
->>>>>>> 00890152
+version: "3.4"
+
+services:
+  web:
+    image: backendprojects
+    build: .
+    container_name: django_app
+    command: uvicorn backend_projects.asgi:application --host 0.0.0.0 --port 8000 --log-config log_config.yaml --reload
+    volumes:
+      - .:/app
+    ports:
+      - "8000:8000"
+    depends_on:
+      db:
+        condition: service_healthy
+      redis:
+        condition: service_started
+    env_file: ./.env
+
+  db:
+    image: postgres:latest
+    container_name: postgres_db
+    environment:
+      POSTGRES_DB: postgres
+      POSTGRES_USER: postgres
+      POSTGRES_PASSWORD: postgres
+    volumes:
+      - ./data/postgres:/var/lib/postgresql/data
+    ports:
+      - "5431:5432"
+    healthcheck:
+      test: ["CMD-SHELL", "pg_isready -U postgres"]
+      interval: 10s
+      timeout: 5s
+      retries: 5
+      start_period: 5s
+
+  redis:
+    image: redis:latest
+    container_name: redis_cache
+    ports:
+      - "6379:6379"
+    volumes:
+      - ./data/redis:/data