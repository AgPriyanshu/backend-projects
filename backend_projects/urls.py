import os

from django.conf import settings
from django.conf.urls.static import static
from django.contrib import admin
from django.urls import include, path
from django.views.generic import TemplateView

from .settings import BASE_DIR, STATIC_ROOT, STATIC_URL
from .views import ping

urlpatterns = [
    path(r"admin/", admin.site.urls),
    path(r"auth/", include("auth_app.urls")),
    path(r"blogs/", include("blogs_app.urls")),
    path(r"weather/", include("weather_app.urls")),
    path(r"tasks/", include("todo_app.urls")),
    path(r"expenses/", include("expense_tracker_app.urls")),
    path(r"notes/", include("note_markdown_app.urls")),
    path(r"urls/", include("url_shortner_app.urls")),
<<<<<<< HEAD
    path(r"map/", include("map_app.urls")),
=======
    path(r"chats/", include("chat_app.urls")),
>>>>>>> e145d16c
    path(
        "expense-app/api-doc/",
        TemplateView.as_view(
            template_name=os.path.join(
                BASE_DIR, "templates/expense-tracker-open-api.html"
            ),
        ),
        name="expense-api-doc",
    ),
    path(
        "note-app/api-doc/",
        TemplateView.as_view(
            template_name=os.path.join(
                BASE_DIR, "templates/note-markdown-open-api.html"
            ),
        ),
        name="note-api-doc",
    ),
    path("ping/", ping),
    # TODO: Add API Doc for each app
] + static(STATIC_URL, document_root=STATIC_ROOT)

if settings.DEBUG:
    from debug_toolbar.toolbar import debug_toolbar_urls

    urlpatterns += debug_toolbar_urls()
    urlpatterns += static(settings.MEDIA_URL, document_root=settings.MEDIA_ROOT)<|MERGE_RESOLUTION|>--- conflicted
+++ resolved
@@ -18,11 +18,8 @@
     path(r"expenses/", include("expense_tracker_app.urls")),
     path(r"notes/", include("note_markdown_app.urls")),
     path(r"urls/", include("url_shortner_app.urls")),
-<<<<<<< HEAD
     path(r"map/", include("map_app.urls")),
-=======
     path(r"chats/", include("chat_app.urls")),
->>>>>>> e145d16c
     path(
         "expense-app/api-doc/",
         TemplateView.as_view(
